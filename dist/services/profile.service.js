"use strict";
var __importDefault = (this && this.__importDefault) || function (mod) {
    return (mod && mod.__esModule) ? mod : { "default": mod };
};
Object.defineProperty(exports, "__esModule", { value: true });
exports.ProfileService = void 0;
const profile_model_1 = require("../models/profile.model");
const mongoose_1 = require("mongoose");
const http_errors_1 = __importDefault(require("http-errors"));
const logger_1 = require("../utils/logger");
const User_1 = require("../models/User");
const profile_template_1 = require("../models/profiles/profile-template");
const crypto_1 = require("../utils/crypto");
const gradient_generator_1 = require("../utils/gradient-generator");
const mongoose_2 = __importDefault(require("mongoose"));
const geoip_lite_1 = __importDefault(require("geoip-lite"));
class ProfileService {
    /**
     * Creates a profile with content in one step
     * @param userId The user ID creating the profile
     * @param templateId The template ID to base the profile on
     * @param profileInformation Basic profile information
     * @param sections Optional sections with field values and enabled status
     * @param members Optional array of member IDs for group profiles
     * @param location Optional location information for the profile
     * @param ip Optional IP address for geolocation
     * @param groups Optional array of group IDs for group profiles
     * @returns The created profile document
     */
    async createProfileWithContent(userId, templateId, profileInformation, sections, members, location, ip, groups) {
        logger_1.logger.info(`Creating profile with content for user ${userId} using template ${templateId}`);
        // Create the base profile with all parameters
        const profile = await this.createProfile(userId, templateId, members, location, ip, groups);
        // Update profile information
        if (profileInformation) {
            profile.profileInformation.username = profileInformation.username;
            if (profileInformation.title)
                profile.profileInformation.title = profileInformation.title;
            if (profileInformation.accountHolder)
                profile.profileInformation.accountHolder = profileInformation.accountHolder;
            if (profileInformation.pid)
                profile.profileInformation.pid = profileInformation.pid;
            if (profileInformation.relationshipToAccountHolder)
                profile.profileInformation.relationshipToAccountHolder = profileInformation.relationshipToAccountHolder;
        }
        // Update sections and fields if provided
        if (sections && sections.length > 0) {
            // For each provided section
            for (const providedSection of sections) {
                // Find matching section in profile
                const profileSection = profile.sections.find(s => s.key === providedSection.key);
                if (profileSection) {
                    // Update fields in the section
                    for (const providedField of providedSection.fields) {
                        const profileField = profileSection.fields.find(f => f.key === providedField.key);
                        if (profileField) {
                            // Use type assertion to allow property assignment
                            profileField.value = providedField.value;
                            profileField.enabled = providedField.enabled;
                        }
                    }
                }
            }
        }
        // Save the updated profile
        await profile.save();
        logger_1.logger.info(`Profile with content created successfully: ${profile._id}`);
        return profile;
    }
    /**
     * Creates a new profile based on a template
     * @param userId The user ID creating the profile
     * @param templateId The template ID to base the profile on
     * @param members Optional array of member IDs for group profiles
     * @param location Optional location information for the profile
     * @param ip Optional IP address for geolocation
     * @param groups Optional array of group IDs for group profiles
     * @returns The created profile document
     */
    async createProfile(userId, templateId, members = [], location, ip, groups) {
        logger_1.logger.info(`Creating new profile for user ${userId} using template ${templateId}`);
        // Validate inputs
        if (!(0, mongoose_1.isValidObjectId)(userId) || !(0, mongoose_1.isValidObjectId)(templateId)) {
            throw (0, http_errors_1.default)(400, 'Invalid user ID or template ID');
        }
        // Get the template
        const template = await profile_template_1.ProfileTemplate.findById(templateId);
        if (!template) {
            throw (0, http_errors_1.default)(404, 'Template not found');
        }
        // Generate unique links
        const [connectLink, profileLink] = await Promise.all([
            (0, crypto_1.generateUniqueConnectLink)(),
            (0, crypto_1.generateUniqueConnectLink)()
        ]);
        // Generate a unique referral link
        const referralCode = (0, crypto_1.generateReferralCode)();
        const referralLink = `mypts-ref-${referralCode}`;
        // Generate a unique secondary ID
        const secondaryId = await (0, crypto_1.generateSecondaryId)(async (id) => {
            const existingProfile = await profile_model_1.ProfileModel.findOne({ secondaryId: id });
            return !existingProfile;
        });
        // Get user data
        const user = await User_1.User.findById(userId);
        if (!user) {
            throw (0, http_errors_1.default)(404, 'User not found');
        }
        // Get user's location if not provided
        let profileLocation = location;
        if (!profileLocation) {
            profileLocation = {
                country: user.countryOfResidence
            };
            // Try to get coordinates from IP if available
            if (ip) {
                const geo = geoip_lite_1.default.lookup(ip);
                if (geo) {
                    profileLocation = {
                        ...profileLocation,
                        city: geo.city,
                        stateOrProvince: geo.region,
                        country: geo.country,
                        coordinates: {
                            latitude: geo.ll[0],
                            longitude: geo.ll[1]
                        }
                    };
                }
            }
        }
        // Get user data for profile username
        const profileUsername = (user === null || user === void 0 ? void 0 : user.fullName) || (user === null || user === void 0 ? void 0 : user.username) || '';
        // Get country information from user
        const userCountry = (user === null || user === void 0 ? void 0 : user.countryOfResidence) || '';
        // Simple country code mapping for common countries (can be expanded)
        const countryCodeMap = {
            'United States': 'US',
            'Canada': 'CA',
            'United Kingdom': 'GB',
            'Australia': 'AU',
            'Germany': 'DE',
            'France': 'FR',
            'Italy': 'IT',
            'Spain': 'ES',
            'Japan': 'JP',
            'China': 'CN',
            'India': 'IN',
            'Brazil': 'BR',
            'Mexico': 'MX',
            'South Africa': 'ZA',
            'Nigeria': 'NG',
            'Kenya': 'KE',
            'Ghana': 'GH',
            'Cameroon': 'CM'
        };
        const countryCode = countryCodeMap[userCountry] || '';
        // Generate a unique gradient background based on the username
        const { gradient, primaryColor, secondaryColor } = (0, gradient_generator_1.generateProfileGradient)(profileUsername);
        // Create initial sections from template with all fields disabled by default
        const initialSections = template.categories.map(category => ({
            key: category.name,
            label: category.label || category.name,
            icon: category.icon || '',
            collapsible: category.collapsible !== false,
            fields: category.fields.map(field => ({
                key: field.name,
                label: field.label || field.name,
                widget: field.widget || 'text',
                required: field.required || false,
                placeholder: field.placeholder || '',
                enabled: field.enabled !== false,
                value: field.default || null,
                options: field.options || [],
                validation: field.validation || {}
            }))
        }));
<<<<<<< HEAD
        // Add members and groups fields to info section for group profiles
        if (template.profileCategory === 'group' || template.profileType === 'group') {
            const infoSection = initialSections.find(s => s.key === 'info');
            if (infoSection) {
                // Add members field if it doesn't exist
                if (!infoSection.fields.some(f => f.key === 'members')) {
                    infoSection.fields.push({
                        key: 'members',
                        label: 'Members',
                        widget: 'multiselect',
                        required: false,
                        placeholder: '',
                        enabled: true,
                        value: [],
                        options: [],
                        validation: {}
                    });
                }
                // Add groups field if it doesn't exist
                if (!infoSection.fields.some(f => f.key === 'groups')) {
                    infoSection.fields.push({
                        key: 'groups',
                        label: 'Groups',
                        widget: 'multiselect',
                        required: false,
                        placeholder: '',
                        enabled: true,
                        value: [],
                        options: [],
                        validation: {}
                    });
                }
            }
        }
        // Create the profile with appropriate group/member handling
=======
        // Get user data for profile username (using fullName instead of username)
        const user = await User_1.User.findById(userId);
        const profileUsername = (user === null || user === void 0 ? void 0 : user.fullName) || (user === null || user === void 0 ? void 0 : user.username) || '';
        // Get country information from user
        const userCountry = (user === null || user === void 0 ? void 0 : user.countryOfResidence) || '';
        // Simple country code mapping for common countries (can be expanded)
        const countryCodeMap = {
            'United States': 'US',
            'Canada': 'CA',
            'United Kingdom': 'GB',
            'Australia': 'AU',
            'Germany': 'DE',
            'France': 'FR',
            'Italy': 'IT',
            'Spain': 'ES',
            'Japan': 'JP',
            'China': 'CN',
            'India': 'IN',
            'Brazil': 'BR',
            'Mexico': 'MX',
            'South Africa': 'ZA',
            'Nigeria': 'NG',
            'Kenya': 'KE',
            'Ghana': 'GH',
            'Cameroon': 'CM'
        };
        const countryCode = countryCodeMap[userCountry] || '';
        // Generate a unique gradient background based on the username
        const { gradient, primaryColor, secondaryColor } = (0, gradient_generator_1.generateProfileGradient)(profileUsername);
>>>>>>> 27bf227c
        const profile = new profile_model_1.ProfileModel({
            profileCategory: template.profileCategory,
            profileType: template.profileType,
            secondaryId,
            templatedId: template._id,
            profileInformation: {
                username: profileUsername,
                title: '',
                profileLink: profileLink,
                creator: new mongoose_2.default.Types.ObjectId(userId),
                connectLink,
                followLink: profileLink,
                createdAt: new Date(),
                updatedAt: new Date()
            },
            ProfileFormat: {
                profileImage: '', // Initialize with empty string
                customization: {
                    theme: {
                        primaryColor: primaryColor,
                        secondaryColor: secondaryColor,
                        background: gradient,
                    }
                },
                updatedAt: new Date()
            },
            profileLocation: {
<<<<<<< HEAD
                ...profileLocation,
=======
>>>>>>> 27bf227c
                country: userCountry,
                countryCode: countryCode
            },
            ProfileReferal: {
                referalLink: referralLink,
                referals: 0
            },
            sections: initialSections,
            members: [], // Initialize empty members array
            groups: [] // Initialize empty groups array
        });
        // Handle group profiles and members
        if (template.profileCategory === 'group' || template.profileType === 'group') {
            // Add the creator as a member by default
            profile.members = [new mongoose_2.default.Types.ObjectId(userId)];
            // Add any provided members from the members parameter
            if (members && members.length > 0) {
                const validMemberIds = members.filter(id => (0, mongoose_1.isValidObjectId)(id));
                profile.members = [...profile.members, ...validMemberIds.map(id => new mongoose_2.default.Types.ObjectId(id))];
                // Also add to the members field in info section if it exists
                const infoSection = profile.sections.find(s => s.key === 'info');
                if (infoSection) {
                    const membersField = infoSection.fields.find(f => f.key === 'members');
                    if (membersField) {
                        membersField.value = profile.members;
                    }
                }
            }
            // Add any provided groups from the groups parameter
            if (groups && groups.length > 0) {
                const validGroupIds = groups.filter(id => (0, mongoose_1.isValidObjectId)(id));
                profile.groups = validGroupIds.map(id => new mongoose_2.default.Types.ObjectId(id));
                // Also add to the groups field in info section if it exists
                const infoSection = profile.sections.find(s => s.key === 'info');
                if (infoSection) {
                    const groupsField = infoSection.fields.find(f => f.key === 'groups');
                    if (groupsField) {
                        groupsField.value = profile.groups;
                    }
                }
            }
        }
        await profile.save();
        logger_1.logger.info(`Profile created successfully: ${profile._id}`);
        return profile;
    }
    /**
     * Enables/disables fields in a profile
     * @param profileId The profile ID
     * @param userId The user ID
     * @param enabledFields Array of field keys to enable/disable
     * @returns The updated profile document
     */
    async setEnabledFields(profileId, userId, enabledFields) {
        logger_1.logger.info(`Updating enabled fields for profile ${profileId}`);
        if (!(0, mongoose_1.isValidObjectId)(profileId) || !(0, mongoose_1.isValidObjectId)(userId)) {
            throw (0, http_errors_1.default)(400, 'Invalid profile ID or user ID');
        }
        const profile = await profile_model_1.ProfileModel.findById(profileId);
        if (!profile) {
            throw (0, http_errors_1.default)(404, 'Profile not found');
        }
        // Get user data to check if they're an admin
        const user = await User_1.User.findById(userId);
        // Verify user has permission to update (either creator or admin)
        if (profile.profileInformation.creator.toString() !== userId &&
            (!user || !user.role || !['admin', 'superadmin'].includes(user.role))) {
            throw (0, http_errors_1.default)(403, 'You do not have permission to update this profile');
        }
        // Update field enabled status
        enabledFields.forEach(({ sectionKey, fieldKey, enabled }) => {
            const section = profile.sections.find(s => s.key === sectionKey);
            if (section) {
                const field = section.fields.find(f => f.key === fieldKey);
                if (field) {
                    field.enabled = enabled;
                }
            }
        });
        profile.profileInformation.updatedAt = new Date();
        await profile.save();
        logger_1.logger.info(`Enabled fields updated for profile ${profileId}`);
        return profile;
    }
    /**
     * Updates profile content for enabled fields
     * @param profileId The profile ID to update
     * @param userId The user ID making the update
     * @param updates Object containing field updates
     * @returns The updated profile document
     */
    async updateProfileContent(profileId, userId, updates) {
        logger_1.logger.info(`Updating content for profile ${profileId}`);
        if (!(0, mongoose_1.isValidObjectId)(profileId) || !(0, mongoose_1.isValidObjectId)(userId)) {
            throw (0, http_errors_1.default)(400, 'Invalid profile ID or user ID');
        }
        const profile = await profile_model_1.ProfileModel.findById(profileId);
        if (!profile) {
            throw (0, http_errors_1.default)(404, 'Profile not found');
        }
        // Get user data to check if they're an admin
        const user = await User_1.User.findById(userId);
        // Verify user has permission to update (either creator or admin)
        if (profile.profileInformation.creator.toString() !== userId &&
            (!user || !user.role || !['admin', 'superadmin'].includes(user.role))) {
            throw (0, http_errors_1.default)(403, 'You do not have permission to update this profile');
        }
        // Get template for validation
        const template = await profile_template_1.ProfileTemplate.findById(profile.templatedId);
        if (!template) {
            throw (0, http_errors_1.default)(404, 'Template not found');
        }
        // Validate and apply updates
        updates.forEach(({ sectionKey, fieldKey, value }) => {
            var _a, _b;
            const section = profile.sections.find(s => s.key === sectionKey);
            if (!section) {
                throw (0, http_errors_1.default)(400, `Invalid section: ${sectionKey}`);
            }
            const field = section.fields.find(f => f.key === fieldKey);
            if (!field) {
                throw (0, http_errors_1.default)(400, `Invalid field: ${fieldKey} in section ${sectionKey}`);
            }
            if (!field.enabled) {
                throw (0, http_errors_1.default)(400, `Field ${fieldKey} is not enabled`);
            }
            // Validate against template field type if needed
            const templateSection = template.categories.find(c => c.name === sectionKey);
            const templateField = templateSection === null || templateSection === void 0 ? void 0 : templateSection.fields.find(f => f.name === fieldKey);
            if (templateField) {
                // Add type-specific validation based on widget type
                switch (templateField.widget) {
                    case 'number':
                        if (typeof value !== 'number') {
                            throw (0, http_errors_1.default)(400, `Field ${fieldKey} must be a number`);
                        }
                        if (((_a = templateField.validation) === null || _a === void 0 ? void 0 : _a.min) !== undefined && value < templateField.validation.min) {
                            throw (0, http_errors_1.default)(400, `Field ${fieldKey} must be at least ${templateField.validation.min}`);
                        }
                        if (((_b = templateField.validation) === null || _b === void 0 ? void 0 : _b.max) !== undefined && value > templateField.validation.max) {
                            throw (0, http_errors_1.default)(400, `Field ${fieldKey} must be at most ${templateField.validation.max}`);
                        }
                        break;
                    case 'email':
                        if (!/^[^\s@]+@[^\s@]+\.[^\s@]+$/.test(value)) {
                            throw (0, http_errors_1.default)(400, `Field ${fieldKey} must be a valid email`);
                        }
                        break;
                    // Add other validation cases as needed
                }
            }
            // Type assertion to allow value assignment
            field.value = value;
        });
        profile.profileInformation.updatedAt = new Date();
        await profile.save();
        logger_1.logger.info(`Profile content updated for ${profileId}`);
        return profile;
    }
    /**
     * Gets a profile by ID
     * @param profileId The profile ID
     * @returns The profile document
     */
    async getProfile(profileId) {
        logger_1.logger.info(`Fetching profile ${profileId}`);
        if (!(0, mongoose_1.isValidObjectId)(profileId)) {
            throw (0, http_errors_1.default)(400, 'Invalid profile ID');
        }
        const profile = await profile_model_1.ProfileModel.findById(profileId)
            .populate('profileInformation.creator', 'fullName email')
            .populate('members', 'profileInformation.username profileInformation.title _id')
            .populate('groups', 'profileInformation.username profileInformation.title _id');
        if (!profile) {
            throw (0, http_errors_1.default)(404, 'Profile not found');
        }
        // Process sections to ensure all fields are properly enabled and have values
        profile.sections.forEach(section => {
            section.fields.forEach(field => {
                if (field.value === null && field.default) {
                    field.value = field.default;
                }
            });
        });
        // Process members and groups if they exist
        if (profile.members && profile.members.length > 0) {
            const membersSection = profile.sections.find(s => s.key === 'info');
            if (membersSection) {
                const membersField = membersSection.fields.find(f => f.key === 'members');
                if (membersField) {
                    membersField.value = profile.members.map(member => {
                        var _a, _b;
                        return ({
                            id: member._id,
                            name: ((_a = member.profileInformation) === null || _a === void 0 ? void 0 : _a.title) || ((_b = member.profileInformation) === null || _b === void 0 ? void 0 : _b.username)
                        });
                    });
                    membersField.enabled = true;
                }
            }
        }
        if (profile.groups && profile.groups.length > 0) {
            const groupsSection = profile.sections.find(s => s.key === 'info');
            if (groupsSection) {
                const groupsField = groupsSection.fields.find(f => f.key === 'groups');
                if (groupsField) {
                    groupsField.value = profile.groups.map(group => {
                        var _a, _b;
                        return ({
                            id: group._id,
                            name: ((_a = group.profileInformation) === null || _a === void 0 ? void 0 : _a.title) || ((_b = group.profileInformation) === null || _b === void 0 ? void 0 : _b.username)
                        });
                    });
                    groupsField.enabled = true;
                }
            }
        }
        return profile;
    }
    /**
     * Gets all profiles for a user
     * @param userId The user ID
     * @returns Array of profile documents
     */
    async getUserProfiles(userId) {
        logger_1.logger.info(`Fetching all profiles for user ${userId}`);
        if (!(0, mongoose_1.isValidObjectId)(userId)) {
            throw (0, http_errors_1.default)(400, 'Invalid user ID');
        }
        return await profile_model_1.ProfileModel.find({ 'profileInformation.creator': userId });
    }
    /**
     * Gets the first profile for a user (typically used for referral processing)
     * @param userId The user ID
     * @returns The profile document or null if not found
     */
    async getProfileByUserId(userId) {
        logger_1.logger.info(`Fetching first profile for user ${userId}`);
        if (!(0, mongoose_1.isValidObjectId)(userId)) {
            throw (0, http_errors_1.default)(400, 'Invalid user ID');
        }
        return await profile_model_1.ProfileModel.findOne({ 'profileInformation.creator': userId });
    }
    /**
     * Deletes a profile
     * @param profileId The profile ID
     * @param userId The user ID requesting deletion
     * @returns Boolean indicating success
     */
    async deleteProfile(profileId, userId) {
        logger_1.logger.info(`Deleting profile ${profileId} by user ${userId}`);
        if (!(0, mongoose_1.isValidObjectId)(profileId) || !(0, mongoose_1.isValidObjectId)(userId)) {
            throw (0, http_errors_1.default)(400, 'Invalid profile ID or user ID');
        }
        const profile = await profile_model_1.ProfileModel.findById(profileId);
        if (!profile) {
            throw (0, http_errors_1.default)(404, 'Profile not found');
        }
        // Get user data to check if they're an admin
        const user = await User_1.User.findById(userId);
        // Verify user has permission to delete (either creator or admin)
        if (profile.profileInformation.creator.toString() !== userId &&
            (!user || !user.role || !['admin', 'superadmin'].includes(user.role))) {
            throw (0, http_errors_1.default)(403, 'You do not have permission to delete this profile');
        }
        const result = await profile_model_1.ProfileModel.deleteOne({ _id: profileId });
        return result.deletedCount > 0;
    }
    /**
     * Get all profiles with pagination and filtering (admin only)
     * @param filter Filter criteria
     * @param skip Number of documents to skip
     * @param limit Maximum number of documents to return
     * @returns Array of profile documents
     */
    async getAllProfiles(filter = {}, skip = 0, limit = 20) {
        logger_1.logger.info(`Fetching all profiles with filter: ${JSON.stringify(filter)}, skip: ${skip}, limit: ${limit}`);
        let query = profile_model_1.ProfileModel.find(filter).sort({ 'profileInformation.createdAt': -1 });
        if (limit > 0) {
            query = query.skip(skip).limit(limit);
        }
        else {
            // If limit is 0 or negative, do not apply limit (return all)
            if (skip > 0) {
                query = query.skip(skip);
            }
            // No .limit() call, so all profiles are returned
        }
        return await query;
    }
    /**
     * Count profiles matching a filter
     * @param filter Filter criteria
     * @returns Count of matching profiles
     */
    async countProfiles(filter = {}) {
        logger_1.logger.info(`Counting profiles with filter: ${JSON.stringify(filter)}`);
        return await profile_model_1.ProfileModel.countDocuments(filter);
    }
    /**
     * Updates a profile's username and description
     * @param profileId The profile ID to update
     * @param userId The user ID making the update
     * @param username The new username for the profile
     * @param description Optional description for the profile
     * @returns The updated profile document
     */
    async updateProfileBasicInfo(profileId, userId, username, description) {
        logger_1.logger.info(`Updating basic info for profile ${profileId}`);
        if (!(0, mongoose_1.isValidObjectId)(profileId) || !(0, mongoose_1.isValidObjectId)(userId)) {
            throw (0, http_errors_1.default)(400, 'Invalid profile ID or user ID');
        }
        if (!username || username.trim() === '') {
            throw (0, http_errors_1.default)(400, 'Username is required');
        }
        const profile = await profile_model_1.ProfileModel.findById(profileId);
        if (!profile) {
            throw (0, http_errors_1.default)(404, 'Profile not found');
        }
        // Get user data to check if they're an admin and for fullName
        const user = await User_1.User.findById(userId);
        if (!user) {
            throw (0, http_errors_1.default)(404, 'User not found');
        }
        // Verify user has permission to update (either creator or admin)
        if (profile.profileInformation.creator.toString() !== userId &&
            (!user.role || !['admin', 'superadmin'].includes(user.role))) {
            throw (0, http_errors_1.default)(403, 'You do not have permission to update this profile');
        }
        // Update the profile username with the provided username
        profile.profileInformation.username = username;
        profile.profileInformation.updatedAt = new Date();
        // If description is provided, update it using the updateProfileContent method
        if (description !== undefined) {
            try {
                // Find the basic section that contains the bio/description field
                const basicSection = profile.sections.find(s => s.key === 'basic' ||
                    s.fields.some(f => f.key === 'bio' || f.key === 'description'));
                if (basicSection) {
                    // Find the bio/description field
                    const bioField = basicSection.fields.find(f => f.key === 'bio' || f.key === 'description');
                    if (bioField) {
                        // Use the existing updateProfileContent method to update the field
                        // First, ensure the field is enabled
                        await this.setEnabledFields(profileId, userId, [
                            {
                                sectionKey: basicSection.key,
                                fieldKey: bioField.key,
                                enabled: true
                            }
                        ]);
                        // Then update the content
                        await this.updateProfileContent(profileId, userId, [
                            {
                                sectionKey: basicSection.key,
                                fieldKey: bioField.key,
                                value: description
                            }
                        ]);
                        logger_1.logger.info(`Updated description for profile ${profileId}`);
                    }
                    else {
                        logger_1.logger.warn(`Could not find bio/description field in profile ${profileId}`);
                    }
                }
                else {
                    // If the section doesn't exist, we can't add the description
                    logger_1.logger.warn(`Could not find basic section in profile ${profileId} to update description`);
                }
            }
            catch (error) {
                logger_1.logger.error(`Error updating description for profile ${profileId}:`, error);
                // Don't throw the error to avoid disrupting the username update
            }
        }
        await profile.save();
        logger_1.logger.info(`Basic info updated for profile ${profileId}`);
        return profile;
    }
    /**
     * Creates a default personal profile for a new user
     * @param userId The user ID
     * @param userObject Optional user object to avoid additional database query
     * @returns The created profile document
     */
    async createDefaultProfile(userId, userObject) {
        logger_1.logger.info(`Creating default personal profile for user ${userId}`);
        // Get user data - use provided user object if available to avoid race conditions
        const user = userObject || await User_1.User.findById(userId);
        if (!user) {
            throw (0, http_errors_1.default)(404, 'User not found');
        }
        // Get the default personal profile template
        let template = await profile_template_1.ProfileTemplate.findOne({
            profileType: 'personal',
            profileCategory: 'individual'
        });
        // If template doesn't exist, create it
        if (!template) {
            logger_1.logger.info('Default personal profile template not found, creating one...');
            // Create a default admin ID (this is required by the schema)
            const adminId = new mongoose_2.default.Types.ObjectId();
            // Create the default personal profile template
            template = await profile_template_1.ProfileTemplate.create({
                profileCategory: 'individual',
                profileType: 'personal',
                name: 'Personal Profile',
                slug: 'personal-profile',
                createdBy: adminId,
                categories: [
                    {
                        name: 'basic',
                        label: 'Basic Information',
                        icon: 'user',
                        collapsible: true,
                        fields: [
                            {
                                name: 'fullName',
                                label: 'Full Name',
                                widget: 'text',
                                order: 1,
                                enabled: true,
                                required: true,
                                placeholder: 'Enter your full name'
                            },
                            {
                                name: 'bio',
                                label: 'Bio',
                                widget: 'textarea',
                                order: 2,
                                enabled: true,
                                required: false,
                                placeholder: 'Tell us about yourself'
                            }
                        ]
                    },
                    {
                        name: 'contact',
                        label: 'Contact Information',
                        icon: 'phone',
                        collapsible: true,
                        fields: [
                            {
                                name: 'email',
                                label: 'Email',
                                widget: 'email',
                                order: 1,
                                enabled: true,
                                required: false,
                                placeholder: 'Enter your email'
                            },
                            {
                                name: 'phone',
                                label: 'Phone',
                                widget: 'phone',
                                order: 2,
                                enabled: true,
                                required: false,
                                placeholder: 'Enter your phone number'
                            }
                        ]
                    }
                ]
            });
            logger_1.logger.info(`Created default personal profile template: ${template._id}`);
        }
        const templateId = template.toJSON()._id.toString();
        // Create the profile
        const profile = await this.createProfile(userId, templateId);
        // Initialize referral code for the new profile
        try {
            const { ProfileReferralService } = require('./profile-referral.service');
            await ProfileReferralService.initializeReferralCode(profile._id);
            logger_1.logger.info(`Initialized referral code for profile: ${profile._id}`);
        }
        catch (error) {
            logger_1.logger.error(`Error initializing referral code for profile ${profile._id}:`, error);
            // Don't throw the error to avoid disrupting the profile creation process
        }
        // Add profile to user's profiles array
        await User_1.User.findByIdAndUpdate(userId, {
            $addToSet: { profiles: profile._id }
        });
        // Create a referral record for the profile
        try {
            const { ProfileReferralService } = require('./profile-referral.service');
            await ProfileReferralService.getProfileReferral(profile._id);
            logger_1.logger.info(`Created referral record for profile: ${profile._id}`);
            // Check if the user was referred (has a valid referral code)
            // Always check for referral code, whether from normal registration or social auth
            // First check for temporary referral code (from registration process)
            // Important: We prioritize tempReferralCode over referralCode because referralCode might be the user's own code
            const referralCode = user.tempReferralCode;
            logger_1.logger.info(`Checking referral code for user ${userId}: ${referralCode}`);
            // Log the entire user object for debugging
            logger_1.logger.info(`User object for debugging: ${JSON.stringify({
                id: user._id,
                email: user.email,
                referralCode: user.referralCode,
                tempReferralCode: user.tempReferralCode
            })}`);
            if (referralCode && typeof referralCode === 'string' && referralCode.trim() !== '') {
                try {
                    // Validate the referral code
                    const referringProfileId = await ProfileReferralService.validateReferralCode(referralCode);
                    if (referringProfileId) {
                        // Process the referral and retry if it fails initially
                        let referralProcessed = await ProfileReferralService.processReferral(profile._id, referringProfileId);
                        // If first attempt fails, wait briefly and retry once
                        if (!referralProcessed) {
                            await new Promise(resolve => setTimeout(resolve, 1000)); // Wait 1 second
                            referralProcessed = await ProfileReferralService.processReferral(profile._id, referringProfileId);
                        }
                        if (referralProcessed) {
                            logger_1.logger.info(`Successfully processed referral for profile ${profile._id} with referral code ${referralCode}`);
                            // Initialize referral record for the new profile
                            await ProfileReferralService.initializeReferralCode(profile._id);
                        }
                        else {
                            logger_1.logger.error(`Failed to process referral for profile ${profile._id} with referral code ${referralCode} after retry`);
                        }
                    }
                    else {
                        logger_1.logger.warn(`Invalid referral code provided: ${referralCode}`);
                    }
                }
                catch (referralError) {
                    logger_1.logger.error(`Error processing referral for profile ${profile._id}:`, referralError);
                    // Continue profile creation even if referral processing fails
                }
            }
            else {
                logger_1.logger.info(`No referral code found for user ${userId}`);
            }
        }
        catch (error) {
            logger_1.logger.error(`Error creating referral record for profile ${profile._id}:`, error);
            // Don't throw the error to avoid disrupting the profile creation process
        }
        return profile;
    }
    /**
     * Set profile availability
     */
    async setAvailability(profileId, availabilityData) {
        const profile = await this.getProfile(profileId);
        if (!profile) {
            throw (0, http_errors_1.default)(404, 'Profile not found');
        }
        // Convert profile to document to access methods
        const profileDoc = profile;
        profileDoc.availability = {
            ...profileDoc.availability,
            ...availabilityData,
            isAvailable: true
        };
        await profileDoc.save();
        return profileDoc.availability;
    }
    /**
     * Update profile availability
     */
    async updateAvailability(profileId, updates) {
        const profile = await this.getProfile(profileId);
        if (!profile) {
            throw (0, http_errors_1.default)(404, 'Profile not found');
        }
        // Convert profile to document to access methods
        const profileDoc = profile;
        if (!profileDoc.availability) {
            profileDoc.availability = {
                isAvailable: true,
                defaultDuration: 60,
                bufferTime: 15,
                workingHours: {},
                exceptions: [],
                bookingWindow: {
                    minNotice: 60,
                    maxAdvance: 30
                },
                breakTime: []
            };
        }
        // Update specific fields
        if (updates.defaultDuration)
            profileDoc.availability.defaultDuration = updates.defaultDuration;
        if (updates.bufferTime)
            profileDoc.availability.bufferTime = updates.bufferTime;
        if (updates.workingHours)
            profileDoc.availability.workingHours = updates.workingHours;
        if (updates.exceptions)
            profileDoc.availability.exceptions = updates.exceptions;
        if (updates.bookingWindow)
            profileDoc.availability.bookingWindow = updates.bookingWindow;
        if (updates.breakTime) {
            // Ensure breakTime days are properly formatted strings
            profileDoc.availability.breakTime = updates.breakTime.map((breakTime) => ({
                start: breakTime.start,
                end: breakTime.end,
                days: breakTime.days.map((day) => day.charAt(0).toUpperCase() + day.slice(1).toLowerCase())
            }));
        }
        if (updates.isAvailable !== undefined)
            profileDoc.availability.isAvailable = updates.isAvailable;
        await profileDoc.save();
        return profileDoc.availability;
    }
    /**
     * Get profile availability
     */
    async getAvailability(profileId) {
        const profile = await this.getProfile(profileId);
        if (!profile) {
            throw (0, http_errors_1.default)(404, 'Profile not found');
        }
        return profile.availability;
    }
    /**
     * Get available slots for a specific date
     */
    async getAvailableSlots(profileId, date) {
        var _a, _b, _c;
        const profile = await this.getProfile(profileId);
        if (!profile) {
            throw new Error('Profile not found');
        }
        if (!((_a = profile.availability) === null || _a === void 0 ? void 0 : _a.isAvailable)) {
            console.log('Debug - Profile is not available');
            return [];
        }
        const dayNames = ['Sunday', 'Monday', 'Tuesday', 'Wednesday', 'Thursday', 'Friday', 'Saturday'];
        const dayOfWeek = dayNames[date.getDay()];
        // Handle both Map and object formats for workingHours
        const workingHours = profile.availability.workingHours instanceof Map
            ? profile.availability.workingHours.get(dayOfWeek)
            : profile.availability.workingHours[dayOfWeek];
        console.log('Debug - Working hours:', workingHours);
        if (!(workingHours === null || workingHours === void 0 ? void 0 : workingHours.isWorking)) {
            console.log('Debug - Not a working day');
            return [];
        }
        const dateStr = date.toISOString().split('T')[0];
        const slots = [];
        // Check for exceptions
        const exception = (_b = profile.availability.exceptions) === null || _b === void 0 ? void 0 : _b.find(e => e.date.toISOString().split('T')[0] === dateStr);
        console.log('Debug - Exception found:', exception);
        if (exception) {
            if (!exception.isAvailable) {
                console.log('Debug - Exception marks day as unavailable');
                return [];
            }
            if (exception.slots) {
                console.log('Debug - Using exception slots');
                return exception.slots.map(slot => ({
                    start: new Date(`${dateStr}T${slot.start}`),
                    end: new Date(`${dateStr}T${slot.end}`)
                }));
            }
        }
        // Generate slots based on working hours and default duration
        const startTime = new Date(`${dateStr}T${workingHours.start}`);
        const endTime = new Date(`${dateStr}T${workingHours.end}`);
        const duration = profile.availability.defaultDuration;
        const buffer = profile.availability.bufferTime;
        console.log('Debug - Slot generation:', {
            startTime,
            endTime,
            duration,
            buffer
        });
        let currentTime = new Date(startTime);
        while (currentTime < endTime) {
            const slotEnd = new Date(currentTime.getTime() + duration * 60000);
            if (slotEnd <= endTime) {
                // Check if slot overlaps with break time
                const isInBreakTime = (_c = profile.availability.breakTime) === null || _c === void 0 ? void 0 : _c.some(breakTime => {
                    if (!breakTime.days.includes(dayOfWeek))
                        return false;
                    const breakStart = new Date(`${dateStr}T${breakTime.start}`);
                    const breakEnd = new Date(`${dateStr}T${breakTime.end}`);
                    return (currentTime >= breakStart && currentTime < breakEnd) ||
                        (slotEnd > breakStart && slotEnd <= breakEnd);
                });
                if (!isInBreakTime) {
                    slots.push({
                        start: new Date(currentTime),
                        end: new Date(slotEnd)
                    });
                }
            }
            currentTime = new Date(currentTime.getTime() + (duration + buffer) * 60000);
        }
        return slots;
    }
<<<<<<< HEAD
    /**
     * Fetches community profiles with filters for location and other criteria
     * @param filters Object containing filter criteria (town, city, country, etc.)
     * @param skip Number of documents to skip
     * @param limit Maximum number of documents to return
     * @returns Array of community profile documents with minimal sections
     */
    async getCommunityProfiles(filters = {}, skip = 0, limit = 20) {
        logger_1.logger.info(`Fetching community profiles with filters: ${JSON.stringify(filters)}, skip: ${skip}, limit: ${limit}`);
        // Build the filter query
        const query = {
            profileCategory: 'group',
            profileType: 'community'
        };
        // Type filter
        if (filters.profileType) {
            query['profileType'] = filters.profileType;
        }
        // Access filter (if present in schema)
        if (filters.accessType) {
            query['accessType'] = filters.accessType;
        }
        // Created by filter
        if (filters.createdBy) {
            query['profileInformation.creator'] = filters.createdBy;
        }
        // Viewed/Not viewed filter (example: analytics.Networking.views or a views array)
        if (filters.viewed === 'viewed') {
            query['analytics.Networking.views'] = { $gt: 0 };
        }
        else if (filters.viewed === 'not_viewed') {
            query['$or'] = [
                { 'analytics.Networking.views': { $exists: false } },
                { 'analytics.Networking.views': 0 }
            ];
        }
        // Location filters
        if (filters.city) {
            query['profileLocation.city'] = { $regex: new RegExp(filters.city, 'i') };
        }
        if (filters.stateOrProvince) {
            query['profileLocation.stateOrProvince'] = { $regex: new RegExp(filters.stateOrProvince, 'i') };
        }
        if (filters.country) {
            query['profileLocation.country'] = { $regex: new RegExp(filters.country, 'i') };
        }
        if (filters.town) {
            query['$or'] = [
                { 'profileLocation.city': { $regex: new RegExp(filters.town, 'i') } },
                { 'profileLocation.stateOrProvince': { $regex: new RegExp(filters.town, 'i') } }
            ];
        }
        // Geospatial
        if (filters.latitude && filters.longitude && filters.radius) {
            query['profileLocation.coordinates'] = {
                $near: {
                    $geometry: {
                        type: 'Point',
                        coordinates: [filters.longitude, filters.latitude]
                    },
                    $maxDistance: filters.radius * 1000 // Convert km to meters
                }
            };
        }
        // Tag filter (if tags array or in sections.fields)
        if (filters.tag) {
            query['$or'] = [
                { 'tags': filters.tag },
                { 'sections.fields': { $elemMatch: { key: 'tag', value: filters.tag } } }
            ];
        }
        // Verification status
        if (filters.verificationStatus === 'verified') {
            query['verificationStatus.isVerified'] = true;
        }
        else if (filters.verificationStatus === 'not_verified') {
            query['verificationStatus.isVerified'] = false;
        }
        // Creation date filter (e.g., 'last_24_hours', 'last_7_days', 'last_30_days', 'last_365_days')
        if (filters.creationDate) {
            const now = new Date();
            let fromDate = null;
            switch (filters.creationDate) {
                case 'last_24_hours':
                    fromDate = new Date(now.getTime() - 24 * 60 * 60 * 1000);
                    break;
                case 'last_7_days':
                    fromDate = new Date(now.getTime() - 7 * 24 * 60 * 60 * 1000);
                    break;
                case 'last_30_days':
                    fromDate = new Date(now.getTime() - 30 * 24 * 60 * 60 * 1000);
                    break;
                case 'last_365_days':
                    fromDate = new Date(now.getTime() - 365 * 24 * 60 * 60 * 1000);
                    break;
                default:
                    fromDate = null;
            }
            if (fromDate) {
                query['profileInformation.createdAt'] = { $gte: fromDate };
            }
        }
        // Group/member filter
        if (filters.groupId) {
            query['groups'] = filters.groupId;
        }
        if (filters.memberId) {
            query['members'] = filters.memberId;
        }
        // Keyword search
        if (filters.keyword) {
            query['$or'] = [
                { 'profileInformation.username': { $regex: new RegExp(filters.keyword, 'i') } },
                { 'profileInformation.title': { $regex: new RegExp(filters.keyword, 'i') } },
                { 'sections.fields.value': { $regex: new RegExp(filters.keyword, 'i') } },
                { 'profileLocation.city': { $regex: new RegExp(filters.keyword, 'i') } },
                { 'profileLocation.stateOrProvince': { $regex: new RegExp(filters.keyword, 'i') } },
                { 'profileLocation.country': { $regex: new RegExp(filters.keyword, 'i') } }
            ];
        }
        // Sorting
        const sort = {};
        if (filters.sortBy) {
            switch (filters.sortBy) {
                case 'name':
                    sort['profileInformation.username'] = filters.sortOrder === 'desc' ? -1 : 1;
                    break;
                case 'createdAt':
                    sort['profileInformation.createdAt'] = filters.sortOrder === 'desc' ? -1 : 1;
                    break;
                case 'members':
                    sort['members'] = filters.sortOrder === 'desc' ? -1 : 1;
                    break;
                case 'groups':
                    sort['groups'] = filters.sortOrder === 'desc' ? -1 : 1;
                    break;
                default:
                    sort['profileInformation.createdAt'] = -1;
            }
        }
        else {
            sort['profileInformation.createdAt'] = -1;
        }
        // Fetch profiles
        const profiles = await profile_model_1.ProfileModel.find(query)
            .select({
            'profileInformation': 1,
            'sections': 1,
            'profileLocation': 1,
            'members': 1,
            'groups': 1,
            'verificationStatus': 1,
            'analytics': 1,
            'tags': 1
        })
            .sort(sort)
            .skip(skip)
            .limit(limit)
            .populate('profileInformation.creator', 'fullName email')
            .populate('members', 'profileInformation.username profileInformation.title _id')
            .populate('groups', 'profileInformation.username profileInformation.title _id');
        // Process profiles to ensure all required fields are present
        const processedProfiles = await Promise.all(profiles.map(async (profile) => {
            // Log profile location for debugging
            logger_1.logger.debug(`Profile ${profile._id} location:`, JSON.stringify(profile.profileLocation));
            const infoSection = profile.sections.find(s => s.key === 'info');
            if (infoSection) {
                // Ensure community_name field exists and has a value
                const communityNameField = infoSection.fields.find(f => f.key === 'community_name');
                if (!communityNameField) {
                    const communityNameField = {
                        key: 'community_name',
                        label: 'Community Name',
                        widget: 'text',
                        enabled: true,
                        value: profile.profileInformation.title || profile.profileInformation.username
                    };
                    infoSection.fields.push(communityNameField);
                }
                else {
                    communityNameField.value = profile.profileInformation.title || profile.profileInformation.username;
                    communityNameField.enabled = true;
                }
                // Process members and groups fields
                for (const field of infoSection.fields) {
                    if (field.key === 'members' || field.key === 'groups') {
                        const memberIds = field.value || [];
                        if (Array.isArray(memberIds)) {
                            const members = await profile_model_1.ProfileModel.find({ _id: { $in: memberIds } })
                                .select('profileInformation.username profileInformation.title _id');
                            field.value = members.map(member => {
                                var _a, _b;
                                return ({
                                    id: member._id,
                                    name: ((_a = member.profileInformation) === null || _a === void 0 ? void 0 : _a.title) || ((_b = member.profileInformation) === null || _b === void 0 ? void 0 : _b.username)
                                });
                            });
                        }
                    }
                    else if (field.value === null && field.default) {
                        field.value = field.default;
                    }
                }
            }
            return profile;
        }));
        return processedProfiles;
    }
=======
>>>>>>> 27bf227c
}
exports.ProfileService = ProfileService;<|MERGE_RESOLUTION|>--- conflicted
+++ resolved
@@ -175,7 +175,6 @@
                 validation: field.validation || {}
             }))
         }));
-<<<<<<< HEAD
         // Add members and groups fields to info section for group profiles
         if (template.profileCategory === 'group' || template.profileType === 'group') {
             const infoSection = initialSections.find(s => s.key === 'info');
@@ -211,37 +210,8 @@
             }
         }
         // Create the profile with appropriate group/member handling
-=======
-        // Get user data for profile username (using fullName instead of username)
-        const user = await User_1.User.findById(userId);
-        const profileUsername = (user === null || user === void 0 ? void 0 : user.fullName) || (user === null || user === void 0 ? void 0 : user.username) || '';
-        // Get country information from user
-        const userCountry = (user === null || user === void 0 ? void 0 : user.countryOfResidence) || '';
-        // Simple country code mapping for common countries (can be expanded)
-        const countryCodeMap = {
-            'United States': 'US',
-            'Canada': 'CA',
-            'United Kingdom': 'GB',
-            'Australia': 'AU',
-            'Germany': 'DE',
-            'France': 'FR',
-            'Italy': 'IT',
-            'Spain': 'ES',
-            'Japan': 'JP',
-            'China': 'CN',
-            'India': 'IN',
-            'Brazil': 'BR',
-            'Mexico': 'MX',
-            'South Africa': 'ZA',
-            'Nigeria': 'NG',
-            'Kenya': 'KE',
-            'Ghana': 'GH',
-            'Cameroon': 'CM'
-        };
-        const countryCode = countryCodeMap[userCountry] || '';
+        // Get user data for profile username (using fullName instead of username
         // Generate a unique gradient background based on the username
-        const { gradient, primaryColor, secondaryColor } = (0, gradient_generator_1.generateProfileGradient)(profileUsername);
->>>>>>> 27bf227c
         const profile = new profile_model_1.ProfileModel({
             profileCategory: template.profileCategory,
             profileType: template.profileType,
@@ -269,10 +239,7 @@
                 updatedAt: new Date()
             },
             profileLocation: {
-<<<<<<< HEAD
                 ...profileLocation,
-=======
->>>>>>> 27bf227c
                 country: userCountry,
                 countryCode: countryCode
             },
@@ -967,7 +934,6 @@
         }
         return slots;
     }
-<<<<<<< HEAD
     /**
      * Fetches community profiles with filters for location and other criteria
      * @param filters Object containing filter criteria (town, city, country, etc.)
@@ -1176,7 +1142,5 @@
         }));
         return processedProfiles;
     }
-=======
->>>>>>> 27bf227c
 }
 exports.ProfileService = ProfileService;